--- conflicted
+++ resolved
@@ -41,10 +41,4 @@
 
     - name: Run tests on gw_testnet_v1
       working-directory: contracts
-<<<<<<< HEAD
-      run: |
-        npm install; 
-        PRIVATE_KEY=${{ secrets.GODWOKEN_PRIVATE_KEY }} PRIVATE_KEY2=${{ secrets.GODWOKEN_PRIVATE_KEY2 }} npm run test:gw_betanet_v1
-=======
-      run: npm install ; npm run test:gw_testnet_v1
->>>>>>> deaf0c7e
+      run: npm install ; npm run test:gw_testnet_v1