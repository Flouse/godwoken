#ifndef GW_GENERATOR_H_
#define GW_GENERATOR_H_
/* Layer2 contract generator
 *
 * The generator supposed to be run off-chain.
 * generator dynamic linking with the layer2 contract code,
 * and provides layer2 syscalls.
 *
 * A program should be able to generate a post state after run the generator,
 * and should be able to use the states to construct a transaction that satifies
 * the validator.
 */

#include "ckb_syscalls.h"
#include "gw_def.h"
#include "uint256.h"

/* syscalls */
/* Syscall account store / load / create */
#define GW_SYS_CREATE 3100
#define GW_SYS_STORE 3101
#define GW_SYS_LOAD 3102
#define GW_SYS_LOAD_ACCOUNT_SCRIPT 3105
/* Syscall call / return */
#define GW_SYS_SET_RETURN_DATA 3201
/* Syscall data store / load */
#define GW_SYS_STORE_DATA 3301
#define GW_SYS_LOAD_DATA 3302
/* Syscall load metadata structures */
#define GW_SYS_LOAD_ROLLUP_CONFIG 3401
#define GW_SYS_LOAD_TRANSACTION 3402
#define GW_SYS_LOAD_BLOCKINFO 3403
#define GW_SYS_GET_BLOCK_HASH 3404
/* Syscall builtins */
#define GW_SYS_PAY_FEE 3501
#define GW_SYS_LOG 3502
#define GW_SYS_RECOVER_ACCOUNT 3503
/* Syscall for make use the Barreto-Naehrig (BN) curve construction */
#define GW_SYS_BN_ADD 3601
#define GW_SYS_BN_MUL 3602
#define GW_SYS_BN_PAIRING 3603
/* Syscall state */
#define GW_SYS_SNAPSHOT 3701
#define GW_SYS_REVERT 3702
/* Syscall permissions */
#define GW_SYS_CHECK_SUDT_ADDR_PERMISSION 3801

typedef struct gw_context_t {
  /* verification context */
  gw_transaction_context_t transaction_context;
  gw_block_info_t block_info;
  uint8_t rollup_config[GW_MAX_ROLLUP_CONFIG_SIZE];
  uint64_t rollup_config_size;
  /* original sender nonce */
  uint32_t original_sender_nonce;
  /* layer2 syscalls */
  gw_load_fn sys_load;
  gw_get_account_nonce_fn sys_get_account_nonce;
  gw_store_fn sys_store;
  gw_set_program_return_data_fn sys_set_program_return_data;
  gw_create_fn sys_create;
  gw_get_account_id_by_script_hash_fn sys_get_account_id_by_script_hash;
  gw_get_script_hash_by_account_id_fn sys_get_script_hash_by_account_id;
  gw_get_account_script_fn sys_get_account_script;
  gw_load_data_fn sys_load_data;
  gw_store_data_fn sys_store_data;
  gw_get_block_hash_fn sys_get_block_hash;
  gw_recover_account_fn sys_recover_account;
  gw_bn_add_fn sys_bn_add;
  gw_bn_mul_fn sys_bn_mul;
  gw_bn_pairing_fn sys_bn_pairing;
  gw_log_fn sys_log;
  gw_pay_fee_fn sys_pay_fee;
  gw_get_registry_address_by_script_hash_fn
      sys_get_registry_address_by_script_hash;
  gw_get_script_hash_by_registry_address_fn
      sys_get_script_hash_by_registry_address;
  gw_snapshot_fn sys_snapshot;
  gw_revert_fn sys_revert;
  gw_check_sudt_addr_permission_fn sys_check_sudt_addr_permission;
  _gw_load_raw_fn _internal_load_raw;
  _gw_store_raw_fn _internal_store_raw;
} gw_context_t;

#include "common.h"

int _internal_load_raw(gw_context_t *ctx, const uint8_t raw_key[GW_VALUE_BYTES],
                       uint8_t value[GW_VALUE_BYTES]) {
  if (ctx == NULL) {
    return GW_FATAL_INVALID_CONTEXT;
  }

  int ret = syscall(GW_SYS_LOAD, raw_key, value, 0, 0, 0, 0);
  if (ret != 0) {
    printf("failed internal_load_raw");
    /* Even we load via syscall, the data structure in the bottom is a SMT */
    return GW_FATAL_SMT_FETCH;
  }
  return 0;
}

int _internal_store_raw(gw_context_t *ctx, const uint8_t raw_key[GW_KEY_BYTES],
                        const uint8_t value[GW_VALUE_BYTES]) {
  if (ctx == NULL) {
    return GW_FATAL_INVALID_CONTEXT;
  }

  int ret = syscall(GW_SYS_STORE, raw_key, value, 0, 0, 0, 0);
  if (ret != 0) {
    printf("failed internal_store_raw");
    /* Even we load via syscall, the data structure in the bottom is a SMT */
    return GW_FATAL_SMT_STORE;
  }
  return 0;
}

int sys_load(gw_context_t *ctx, uint32_t account_id, const uint8_t *key,
             const uint64_t key_len, uint8_t value[GW_VALUE_BYTES]) {
  if (ctx == NULL) {
    return GW_FATAL_INVALID_CONTEXT;
  }
  int ret = _ensure_account_exists(ctx, account_id);
  if (ret != 0) {
    return ret;
  }

  uint8_t raw_key[GW_KEY_BYTES] = {0};
  gw_build_account_key(account_id, key, key_len, raw_key);
  return _internal_load_raw(ctx, raw_key, value);
}

// Don't inline this function so that it's traceable.
<<<<<<< HEAD
__attribute__ ((__noinline__))
int sys_store(gw_context_t *ctx, uint32_t account_id, const uint8_t *key,
              const uint64_t key_len, const uint8_t value[GW_VALUE_BYTES]) {
=======
__attribute__((__noinline__)) int sys_store(
    gw_context_t *ctx, uint32_t account_id, const uint8_t *key,
    const uint64_t key_len, const uint8_t value[GW_VALUE_BYTES]) {
>>>>>>> 539cb0fa
  if (ctx == NULL) {
    return GW_FATAL_INVALID_CONTEXT;
  }
  int ret = _ensure_account_exists(ctx, account_id);
  if (ret != 0) {
    return ret;
  }

  uint8_t raw_key[GW_KEY_BYTES];
  gw_build_account_key(account_id, key, key_len, raw_key);
  return _internal_store_raw(ctx, raw_key, value);
}

int sys_get_account_nonce(gw_context_t *ctx, uint32_t account_id,
                          uint32_t *nonce) {
  if (ctx == NULL) {
    return GW_FATAL_INVALID_CONTEXT;
  }
  int ret = _ensure_account_exists(ctx, account_id);
  if (ret != 0) {
    return ret;
  }

  uint8_t key[32] = {0};
  gw_build_account_field_key(account_id, GW_ACCOUNT_NONCE, key);
  uint8_t value[32] = {0};
  ret = _internal_load_raw(ctx, key, value);
  if (ret != 0) {
    return ret;
  }
  _gw_fast_memcpy(nonce, value, sizeof(uint32_t));
  return 0;
}

/* set call return data */
int sys_set_program_return_data(gw_context_t *ctx, uint8_t *data,
                                uint64_t len) {
  if (ctx == NULL) {
    return GW_FATAL_INVALID_CONTEXT;
  }
  if (len > GW_MAX_RETURN_DATA_SIZE) {
    printf("Exceeded max return data size");
    return GW_FATAL_BUFFER_OVERFLOW;
  }
  return syscall(GW_SYS_SET_RETURN_DATA, data, len, 0, 0, 0, 0);
}

/* Get account id by account script_hash */
int sys_get_account_id_by_script_hash(gw_context_t *ctx,
                                      uint8_t script_hash[32],
                                      uint32_t *account_id) {
  if (ctx == NULL) {
    return GW_FATAL_INVALID_CONTEXT;
  }
  uint8_t raw_key[32] = {0};
  uint8_t value[32] = {0};
  gw_build_script_hash_to_account_id_key(script_hash, raw_key);
  int ret = _internal_load_raw(ctx, raw_key, value);
  if (ret != 0) {
    return ret;
  }
  *account_id = *((uint32_t *)value);
  /* check exists flag */
  int exists = value[4] == 1;
  if (exists) {
    return 0;
  }

  return GW_ERROR_ACCOUNT_NOT_EXISTS;
}

/* Get account script_hash by account id */
int sys_get_script_hash_by_account_id(gw_context_t *ctx, uint32_t account_id,
                                      uint8_t script_hash[32]) {
  if (ctx == NULL) {
    return GW_FATAL_INVALID_CONTEXT;
  }

  int ret = _ensure_account_exists(ctx, account_id);
  if (ret != 0) {
    return ret;
  }

  uint8_t raw_key[32] = {0};
  gw_build_account_field_key(account_id, GW_ACCOUNT_SCRIPT_HASH, raw_key);
  return _internal_load_raw(ctx, raw_key, script_hash);
}

/* Get account script by account id */
int sys_get_account_script(gw_context_t *ctx, uint32_t account_id,
                           uint64_t *len, uint64_t offset, uint8_t *script) {
  if (ctx == NULL) {
    return GW_FATAL_INVALID_CONTEXT;
  }

  /* get account script hash */
  int ret;
  uint8_t script_hash[32] = {0};
  ret = sys_get_script_hash_by_account_id(ctx, account_id, script_hash);
  if (ret != 0) {
    return ret;
  }

  if (_is_zero_hash(script_hash)) {
    printf("account script_hash is zero, which means account isn't exist");
    return GW_ERROR_NOT_FOUND;
  }

  volatile uint64_t inner_len = *len;
  ret = syscall(GW_SYS_LOAD_ACCOUNT_SCRIPT, script, &inner_len, offset,
                account_id, 0, 0);
  *len = inner_len;
  return ret;
}
/* Store data by data hash */
int sys_store_data(gw_context_t *ctx, uint64_t data_len, uint8_t *data) {
  if (ctx == NULL) {
    return GW_FATAL_INVALID_CONTEXT;
  }
  if (0 == data_len) {
    return 0;
  }
  if (data_len > GW_MAX_DATA_SIZE) {
    printf("Exceeded max store data size");
    return GW_FATAL_INVALID_DATA;
  }
  return syscall(GW_SYS_STORE_DATA, data_len, data, 0, 0, 0, 0);
}
/* Load data by data hash */
int sys_load_data(gw_context_t *ctx, uint8_t data_hash[32], uint64_t *len,
                  uint64_t offset, uint8_t *data) {
  if (ctx == NULL) {
    return GW_FATAL_INVALID_CONTEXT;
  }

  if (0 == *len) {
    return 0;
  }

  /* Check data_hash_key */
  int data_exists = 0;
  int ret = _check_data_hash_exist(ctx, data_hash, &data_exists);
  if (ret != 0) {
    return ret;
  }

  if (!data_exists) {
    printf("data hash not exist");
    /* return not found if data isn't exist in the state tree */
    return GW_ERROR_NOT_FOUND;
  }

  volatile uint64_t inner_len = *len;
  ret = syscall(GW_SYS_LOAD_DATA, data, &inner_len, offset, data_hash, 0, 0);
  *len = inner_len;
  return ret;
}

int _sys_load_l2transaction(void *addr, uint64_t *len) {
  volatile uint64_t inner_len = *len;
  int ret = syscall(GW_SYS_LOAD_TRANSACTION, addr, &inner_len, 0, 0, 0, 0);
  *len = inner_len;
  return ret;
}

int _sys_load_block_info(void *addr, uint64_t *len) {
  volatile uint64_t inner_len = *len;
  int ret = syscall(GW_SYS_LOAD_BLOCKINFO, addr, &inner_len, 0, 0, 0, 0);
  *len = inner_len;
  return ret;
}

int sys_get_block_hash(gw_context_t *ctx, uint64_t number,
                       uint8_t block_hash[32]) {
  if (ctx == NULL) {
    return GW_FATAL_INVALID_CONTEXT;
  }
  return syscall(GW_SYS_GET_BLOCK_HASH, block_hash, number, 0, 0, 0, 0);
}

int sys_create(gw_context_t *ctx, uint8_t *script, uint64_t script_len,
               uint32_t *account_id) {
  if (ctx == NULL) {
    return GW_FATAL_INVALID_CONTEXT;
  }

  if (script_len > GW_MAX_SCRIPT_SIZE) {
    return GW_ERROR_INVALID_ACCOUNT_SCRIPT;
  }

  /* calculate script_hash */
  uint8_t script_hash[32] = {0};
  blake2b_state blake2b_ctx;
  blake2b_init(&blake2b_ctx, 32);
  blake2b_update(&blake2b_ctx, script, script_len);
  blake2b_final(&blake2b_ctx, script_hash, 32);

  /* check existence */
  int account_exist = 0;
  int ret =
      _check_account_exists_by_script_hash(ctx, script_hash, &account_exist);
  if (ret != 0) {
    return ret;
  }
  if (account_exist) {
    return GW_ERROR_DUPLICATED_SCRIPT_HASH;
  }

  return syscall(GW_SYS_CREATE, script, script_len, account_id, 0, 0, 0);
}

int sys_recover_account(struct gw_context_t *ctx, uint8_t message[32],
                        uint8_t *signature, uint64_t signature_len,
                        uint8_t code_hash[32], uint8_t *script,
                        uint64_t *script_len) {
  if (ctx == NULL) {
    return GW_FATAL_INVALID_CONTEXT;
  }
  volatile uint64_t inner_script_len = 0;
  int ret = syscall(GW_SYS_RECOVER_ACCOUNT, script, &inner_script_len, message,
                    signature, signature_len, code_hash);

  if (0 == ret && *script_len < inner_script_len) {
    printf("recover account: buffer overflow");
    return GW_FATAL_BUFFER_OVERFLOW;
  }

  *script_len = inner_script_len;
  return ret;
}

int sys_bn_add(const uint8_t *input, const size_t input_size, uint8_t *output) {
  volatile uint64_t output_len = 64;
  return syscall(GW_SYS_BN_ADD, output, &output_len, 0, input, input_size, 0);
}

int sys_bn_mul(const uint8_t *input, const size_t input_size, uint8_t *output) {
  volatile uint64_t output_len = 64;
  return syscall(GW_SYS_BN_MUL, output, &output_len, 0, input, input_size, 0);
}

int sys_bn_pairing(const uint8_t *input, const size_t input_size,
                   uint8_t *output) {
  volatile uint64_t output_size = 32;
  return syscall(GW_SYS_BN_PAIRING, output, &output_size, 0 /* offset = 0 */,
                 input, input_size, 0);
}

int sys_log(gw_context_t *ctx, uint32_t account_id, uint8_t service_flag,
            uint64_t data_length, const uint8_t *data) {
  if (ctx == NULL) {
    return GW_FATAL_INVALID_CONTEXT;
  }
  int ret = _ensure_account_exists(ctx, account_id);
  if (ret != 0) {
    return ret;
  }

  return syscall(GW_SYS_LOG, account_id, service_flag, data_length, data, 0, 0);
}

int sys_pay_fee(gw_context_t *ctx, gw_reg_addr_t addr, uint32_t sudt_id,
                uint256_t amount) {
  if (ctx == NULL) {
    return GW_FATAL_INVALID_CONTEXT;
  }
  int ret = _ensure_account_exists(ctx, sudt_id);
  if (ret != 0) {
    return ret;
  }
  uint8_t buf[32] = {0};
  int len = GW_REG_ADDR_SIZE(addr);
  if (len > 32) {
    printf(
        "sys_pay_fee: invalid addr len, "
        "expect <= 20");
    return GW_FATAL_BUFFER_OVERFLOW;
  }
  _gw_cpy_addr(buf, addr);

  return syscall(GW_SYS_PAY_FEE, buf, len, sudt_id, (uint8_t *)&amount, 0, 0);
}

int sys_snapshot(gw_context_t *ctx, uint32_t *snapshot) {
  if (ctx == NULL) {
    return GW_FATAL_INVALID_CONTEXT;
  }

  return syscall(GW_SYS_SNAPSHOT, snapshot, 0, 0, 0, 0, 0);
}

int sys_revert(gw_context_t *ctx, uint32_t snapshot) {
  if (ctx == NULL) {
    return GW_FATAL_INVALID_CONTEXT;
  }

  return syscall(GW_SYS_REVERT, snapshot, 0, 0, 0, 0, 0);
}

int sys_check_sudt_addr_permission(gw_context_t *ctx,
                                   const uint8_t sudt_proxy_addr[20]) {
  if (ctx == NULL) {
    return GW_FATAL_INVALID_CONTEXT;
  }

  return syscall(GW_SYS_CHECK_SUDT_ADDR_PERMISSION, sudt_proxy_addr, 0, 0, 0, 0,
                 0);
}

int _sys_load_rollup_config(uint8_t *addr, uint64_t *len) {
  volatile uint64_t inner_len = *len;
  int ret = syscall(GW_SYS_LOAD_ROLLUP_CONFIG, addr, &inner_len, 0, 0, 0, 0);
  *len = inner_len;

  if (*len > GW_MAX_ROLLUP_CONFIG_SIZE) {
    printf("length too long");
    return GW_FATAL_INVALID_DATA;
  }
  mol_seg_t config_seg;
  config_seg.ptr = addr;
  config_seg.size = *len;
  if (MolReader_RollupConfig_verify(&config_seg, false) != MOL_OK) {
    printf("rollup config cell data is not RollupConfig format");
    return GW_FATAL_INVALID_DATA;
  }

  return ret;
}

int gw_context_init(gw_context_t *ctx) {
  /* setup syscalls */
  ctx->sys_load = sys_load;
  ctx->sys_store = sys_store;
  ctx->sys_set_program_return_data = sys_set_program_return_data;
  ctx->sys_create = sys_create;
  ctx->sys_get_account_id_by_script_hash = sys_get_account_id_by_script_hash;
  ctx->sys_get_script_hash_by_account_id = sys_get_script_hash_by_account_id;
  ctx->sys_get_account_nonce = sys_get_account_nonce;
  ctx->sys_get_account_script = sys_get_account_script;
  ctx->sys_store_data = sys_store_data;
  ctx->sys_load_data = sys_load_data;
  ctx->sys_get_block_hash = sys_get_block_hash;
  ctx->sys_recover_account = sys_recover_account;
  ctx->sys_bn_add = sys_bn_add;
  ctx->sys_bn_mul = sys_bn_mul;
  ctx->sys_bn_pairing = sys_bn_pairing;
  ctx->sys_pay_fee = sys_pay_fee;
  ctx->sys_log = sys_log;
  ctx->sys_get_registry_address_by_script_hash =
      _gw_get_registry_address_by_script_hash;
  ctx->sys_get_script_hash_by_registry_address =
      _gw_get_script_hash_by_registry_address;
  ctx->sys_snapshot = sys_snapshot;
  ctx->sys_revert = sys_revert;
  ctx->sys_check_sudt_addr_permission = sys_check_sudt_addr_permission;
  ctx->_internal_load_raw = _internal_load_raw;
  ctx->_internal_store_raw = _internal_store_raw;

  /* initialize context */
  uint8_t tx_buf[GW_MAX_L2TX_SIZE];
  uint64_t len = GW_MAX_L2TX_SIZE;
  int ret = _sys_load_l2transaction(tx_buf, &len);
  if (ret != 0) {
    return ret;
  }
  if (len > GW_MAX_L2TX_SIZE) {
    return GW_FATAL_INVALID_DATA;
  }

  mol_seg_t l2transaction_seg;
  l2transaction_seg.ptr = tx_buf;
  l2transaction_seg.size = len;
  ret = gw_parse_transaction_context(&ctx->transaction_context,
                                     &l2transaction_seg);
  if (ret != 0) {
    return ret;
  }

  uint8_t block_info_buf[GW_MAX_BLOCK_INFO_SIZE] = {0};
  len = GW_MAX_BLOCK_INFO_SIZE;
  ret = _sys_load_block_info(block_info_buf, &len);
  if (ret != 0) {
    return ret;
  }

  mol_seg_t block_info_seg;
  block_info_seg.ptr = block_info_buf;
  block_info_seg.size = len;
  ret = gw_parse_block_info(&ctx->block_info, &block_info_seg);
  if (ret != 0) {
    return ret;
  }

  ctx->rollup_config_size = GW_MAX_ROLLUP_CONFIG_SIZE;
  ret = _sys_load_rollup_config(ctx->rollup_config, &ctx->rollup_config_size);
  if (ret != 0) {
    return ret;
  }

  /* init original sender nonce */
  ret = _load_sender_nonce(ctx, &ctx->original_sender_nonce);
  if (ret != 0) {
    printf("failed to init original sender nonce");
    return ret;
  }

  return 0;
}

int gw_finalize(gw_context_t *ctx) {
  /* update sender nonce */
  int ret = _increase_sender_nonce(ctx);
  if (ret != 0) {
    printf("failed to update original sender nonce");
    return ret;
  }

  return 0;
}

int gw_verify_sudt_account(gw_context_t *ctx, uint32_t sudt_id) {
  uint8_t script_buffer[GW_MAX_SCRIPT_SIZE];
  uint64_t script_len = GW_MAX_SCRIPT_SIZE;
  int ret = sys_get_account_script(ctx, sudt_id, &script_len, 0, script_buffer);
  if (ret != 0) {
    return ret;
  }
  if (script_len > GW_MAX_SCRIPT_SIZE) {
    return GW_FATAL_INVALID_SUDT_SCRIPT;
  }
  mol_seg_t script_seg;
  script_seg.ptr = script_buffer;
  script_seg.size = script_len;
  if (MolReader_Script_verify(&script_seg, false) != MOL_OK) {
    printf("load account script: invalid script");
    return GW_FATAL_INVALID_SUDT_SCRIPT;
  }
  mol_seg_t code_hash_seg = MolReader_Script_get_code_hash(&script_seg);
  mol_seg_t hash_type_seg = MolReader_Script_get_hash_type(&script_seg);

  mol_seg_t rollup_config_seg;
  rollup_config_seg.ptr = ctx->rollup_config;
  rollup_config_seg.size = ctx->rollup_config_size;
  mol_seg_t l2_sudt_validator_script_type_hash =
      MolReader_RollupConfig_get_l2_sudt_validator_script_type_hash(
          &rollup_config_seg);
  if (memcmp(l2_sudt_validator_script_type_hash.ptr, code_hash_seg.ptr, 32) !=
      0) {
    return GW_FATAL_INVALID_SUDT_SCRIPT;
  }
  if (*hash_type_seg.ptr != 1) {
    return GW_FATAL_INVALID_SUDT_SCRIPT;
  }
  return 0;
}
#endif<|MERGE_RESOLUTION|>--- conflicted
+++ resolved
@@ -130,15 +130,9 @@
 }
 
 // Don't inline this function so that it's traceable.
-<<<<<<< HEAD
-__attribute__ ((__noinline__))
-int sys_store(gw_context_t *ctx, uint32_t account_id, const uint8_t *key,
-              const uint64_t key_len, const uint8_t value[GW_VALUE_BYTES]) {
-=======
 __attribute__((__noinline__)) int sys_store(
     gw_context_t *ctx, uint32_t account_id, const uint8_t *key,
     const uint64_t key_len, const uint8_t value[GW_VALUE_BYTES]) {
->>>>>>> 539cb0fa
   if (ctx == NULL) {
     return GW_FATAL_INVALID_CONTEXT;
   }
