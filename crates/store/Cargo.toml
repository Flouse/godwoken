[package]
name = "gw-store"
version = "1.8.0-rc1"
authors = ["Nervos Network"]
edition = "2018"

# See more keys and their definitions at https://doc.rust-lang.org/cargo/reference/manifest.html

[dependencies]
<<<<<<< HEAD
gw-types = { path = "../types" }
=======
gw-db = { path = "../db" }
gw-types = { path = "../../gwos/crates/types" }
>>>>>>> f71d2bf8
gw-config = { path = "../config" }
gw-common = { path = "../../gwos/crates/common" }
gw-traits = { path = "../traits" }
gw-smt = { path = "../smt" }
anyhow = "1.0"
arc-swap = "1.5.0"
log = "0.4"
im = "15.1.0"
autorocks = { path = "../autorocks" }
tempfile = "3.3.0"
serde = "1.0.149"

[features]
smt-trie = ["gw-smt/smt-trie"]<|MERGE_RESOLUTION|>--- conflicted
+++ resolved
@@ -7,12 +7,7 @@
 # See more keys and their definitions at https://doc.rust-lang.org/cargo/reference/manifest.html
 
 [dependencies]
-<<<<<<< HEAD
-gw-types = { path = "../types" }
-=======
-gw-db = { path = "../db" }
 gw-types = { path = "../../gwos/crates/types" }
->>>>>>> f71d2bf8
 gw-config = { path = "../config" }
 gw-common = { path = "../../gwos/crates/common" }
 gw-traits = { path = "../traits" }
