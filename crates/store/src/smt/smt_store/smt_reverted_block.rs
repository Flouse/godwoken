//! Implement SMTStore trait

use std::convert::TryInto;

<<<<<<< HEAD
use gw_common::{
    smt::SMT,
=======
use crate::traits::{chain_store::ChainStore, kv_store::KVStore};
use gw_db::schema::{COLUMN_REVERTED_BLOCK_SMT_BRANCH, COLUMN_REVERTED_BLOCK_SMT_LEAF};
use gw_smt::{
    smt::{SMT, SMTH256},
>>>>>>> f71d2bf8
    sparse_merkle_tree::{
        error::Error as SMTError,
        traits::{StoreReadOps, StoreWriteOps},
        BranchKey, BranchNode,
    },
};

use crate::{
    schema::{COLUMN_REVERTED_BLOCK_SMT_BRANCH, COLUMN_REVERTED_BLOCK_SMT_LEAF},
    smt::serde::{branch_key_to_vec, branch_node_to_vec, slice_to_branch_node},
    traits::{chain_store::ChainStore, kv_store::KVStore},
};

pub struct SMTRevertedBlockStore<DB>(DB);

impl<DB: KVStore + ChainStore> SMTRevertedBlockStore<DB> {
    pub fn to_smt(self) -> anyhow::Result<SMT<Self>> {
        let root = self.inner_store().get_reverted_block_smt_root()?;
        Ok(SMT::new(root.into(), self))
    }
}

impl<DB: KVStore> SMTRevertedBlockStore<DB> {
    pub fn new(store: DB) -> Self {
        SMTRevertedBlockStore(store)
    }

    pub fn inner_store(&self) -> &DB {
        &self.0
    }

    pub fn inner_store_mut(&mut self) -> &mut DB {
        &mut self.0
    }
}

impl<DB: KVStore> StoreReadOps<SMTH256> for SMTRevertedBlockStore<DB> {
    fn get_branch(&self, branch_key: &BranchKey) -> Result<Option<BranchNode>, SMTError> {
        match self.0.get(
            COLUMN_REVERTED_BLOCK_SMT_BRANCH,
            &branch_key_to_vec(branch_key),
        ) {
            Some(slice) => Ok(Some(slice_to_branch_node(&slice))),
            None => Ok(None),
        }
    }

    fn get_leaf(&self, leaf_key: &SMTH256) -> Result<Option<SMTH256>, SMTError> {
        match self
            .0
            .get(COLUMN_REVERTED_BLOCK_SMT_LEAF, leaf_key.as_slice())
        {
            Some(slice) if 32 == slice.len() => {
                let leaf: [u8; 32] = slice.as_ref().try_into().unwrap();
                Ok(Some(leaf.into()))
            }
            Some(_) => Err(SMTError::Store("get corrupted leaf".to_string())),
            None => Ok(None),
        }
    }
}

impl<DB: KVStore> StoreWriteOps<SMTH256> for SMTRevertedBlockStore<DB> {
    fn insert_branch(&mut self, branch_key: BranchKey, branch: BranchNode) -> Result<(), SMTError> {
        self.0
            .insert_raw(
                COLUMN_REVERTED_BLOCK_SMT_BRANCH,
                &branch_key_to_vec(&branch_key),
                &branch_node_to_vec(&branch),
            )
            .map_err(|err| SMTError::Store(format!("insert error {}", err)))?;

        Ok(())
    }

    fn insert_leaf(&mut self, leaf_key: SMTH256, leaf: SMTH256) -> Result<(), SMTError> {
        self.0
            .insert_raw(
                COLUMN_REVERTED_BLOCK_SMT_LEAF,
                leaf_key.as_slice(),
                leaf.as_slice(),
            )
            .map_err(|err| SMTError::Store(format!("insert error {}", err)))?;

        Ok(())
    }

    fn remove_branch(&mut self, branch_key: &BranchKey) -> Result<(), SMTError> {
        self.0
            .delete(
                COLUMN_REVERTED_BLOCK_SMT_BRANCH,
                &branch_key_to_vec(branch_key),
            )
            .map_err(|err| SMTError::Store(format!("delete error {}", err)))?;

        Ok(())
    }

    fn remove_leaf(&mut self, leaf_key: &SMTH256) -> Result<(), SMTError> {
        self.0
            .delete(COLUMN_REVERTED_BLOCK_SMT_LEAF, leaf_key.as_slice())
            .map_err(|err| SMTError::Store(format!("delete error {}", err)))?;

        Ok(())
    }
}<|MERGE_RESOLUTION|>--- conflicted
+++ resolved
@@ -2,15 +2,9 @@
 
 use std::convert::TryInto;
 
-<<<<<<< HEAD
-use gw_common::{
+use gw_smt::{
     smt::SMT,
-=======
-use crate::traits::{chain_store::ChainStore, kv_store::KVStore};
-use gw_db::schema::{COLUMN_REVERTED_BLOCK_SMT_BRANCH, COLUMN_REVERTED_BLOCK_SMT_LEAF};
-use gw_smt::{
-    smt::{SMT, SMTH256},
->>>>>>> f71d2bf8
+    smt_h256_ext::SMTH256,
     sparse_merkle_tree::{
         error::Error as SMTError,
         traits::{StoreReadOps, StoreWriteOps},
