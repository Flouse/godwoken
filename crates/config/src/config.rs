use ckb_fixed_hash::{H160, H256};
use gw_jsonrpc_types::{
    blockchain::{CellDep, Script},
    ckb_jsonrpc_types::JsonBytes,
    godwoken::{ChallengeTargetType, L2BlockCommittedInfo, RollupConfig},
};
use serde::{Deserialize, Serialize};
use std::{
    cmp::min,
    collections::{HashMap, HashSet},
    path::PathBuf,
};

#[derive(Clone, Copy, Debug, PartialEq, Eq, Serialize, Deserialize, Hash)]
#[serde(rename_all = "lowercase")]
pub enum Trace {
    Jaeger,
    TokioConsole,
}

#[derive(Clone, Default, Debug, PartialEq, Serialize, Deserialize)]
pub struct Config {
    pub node_mode: NodeMode,
    #[serde(default)]
    pub contract_log_config: ContractLogConfig,
    pub backend_switches: Vec<BackendSwitchConfig>,
    pub genesis: GenesisConfig,
    pub chain: ChainConfig,
    pub rpc_client: RPCClientConfig,
    pub rpc_server: RPCServerConfig,
    #[serde(default)]
    pub debug: DebugConfig,
    pub block_producer: Option<BlockProducerConfig>,
    #[serde(default)]
    pub offchain_validator: Option<OffChainValidatorConfig>,
    #[serde(default)]
    pub mem_pool: MemPoolConfig,
    #[serde(default)]
    pub db_block_validator: Option<DBBlockValidatorConfig>,
    pub store: StoreConfig,
    pub sentry_dsn: Option<String>,
    #[serde(default)]
    pub trace: Option<Trace>,
    #[serde(default)]
    pub consensus: ConsensusConfig,
    pub reload_config_github_url: Option<GithubConfigUrl>,
    #[serde(default)]
    pub dynamic_config: DynamicConfig,
    #[serde(default)]
    pub p2p_network_config: Option<P2PNetworkConfig>,
}

#[derive(Clone, Debug, PartialEq, Eq, Serialize, Deserialize, Hash)]
#[serde(rename_all = "lowercase")]
pub enum RPCMethods {
    PProf,
    Test,
}

#[derive(Clone, Default, Debug, PartialEq, Serialize, Deserialize)]
pub struct RPCServerConfig {
    pub listen: String,
    #[serde(default)]
    pub enable_methods: HashSet<RPCMethods>,
}

#[derive(Clone, Default, Debug, PartialEq, Serialize, Deserialize)]
pub struct RPCClientConfig {
    pub indexer_url: String,
    pub ckb_url: String,
}

#[derive(Clone, Default, Debug, PartialEq, Serialize, Deserialize)]
pub struct RPCConfig {
    pub allowed_sudt_proxy_creator_account_id: Vec<u32>,
    pub sudt_proxy_code_hashes: Vec<H256>,
    pub allowed_polyjuice_contract_creator_address: Option<HashSet<H160>>,
    pub polyjuice_script_code_hash: Option<H256>,
    pub send_tx_rate_limit: Option<RPCRateLimit>,
}

#[derive(Clone, Default, Debug, PartialEq, Serialize, Deserialize)]
pub struct RPCRateLimit {
    pub seconds: u64,
    pub lru_size: usize,
}

/// Onchain rollup cell config
#[derive(Clone, Default, Debug, PartialEq, Serialize, Deserialize)]
pub struct ChainConfig {
    /// Ignore invalid state caused by blocks
    #[serde(default)]
    pub skipped_invalid_block_list: Vec<H256>,
    pub genesis_committed_info: L2BlockCommittedInfo,
    pub rollup_type_script: Script,
}

/// Genesis config
#[derive(Clone, Default, Debug, PartialEq, Eq, Serialize, Deserialize)]
pub struct GenesisConfig {
    pub timestamp: u64,
    pub rollup_type_hash: H256,
    pub meta_contract_validator_type_hash: H256,
    pub eth_registry_validator_type_hash: H256,
    pub rollup_config: RollupConfig,
    // For load secp data and use in challenge transaction
    pub secp_data_dep: CellDep,
}

#[derive(Clone, Default, Debug, PartialEq, Serialize, Deserialize)]
pub struct WalletConfig {
    pub privkey_path: PathBuf,
    pub lock: Script,
}

// NOTE: Rewards receiver lock must be different than lock in WalletConfig,
// since stake_capacity(minus burnt) + challenge_capacity - tx_fee will never
// bigger or equal than stake_capacity(minus burnt) + challenge_capacity.
// TODO: Support sudt stake ?
#[derive(Clone, Default, Debug, PartialEq, Serialize, Deserialize)]
pub struct ChallengerConfig {
    pub rewards_receiver_lock: Script,
    pub burn_lock: Script,
}

#[derive(Clone, Default, Debug, PartialEq, Serialize, Deserialize)]
pub struct ContractTypeScriptConfig {
    pub state_validator: Script,
    pub deposit_lock: Script,
    pub stake_lock: Script,
    pub custodian_lock: Script,
    pub withdrawal_lock: Script,
    pub challenge_lock: Script,
    pub l1_sudt: Script,
    pub omni_lock: Script,
    pub allowed_eoa_scripts: HashMap<H256, Script>,
    pub allowed_contract_scripts: HashMap<H256, Script>,
}

#[derive(Clone, Debug, Default)]
pub struct ContractsCellDep {
    pub rollup_cell_type: CellDep,
    pub deposit_cell_lock: CellDep,
    pub stake_cell_lock: CellDep,
    pub custodian_cell_lock: CellDep,
    pub withdrawal_cell_lock: CellDep,
    pub challenge_cell_lock: CellDep,
    pub l1_sudt_type: CellDep,
    pub omni_lock: CellDep,
    pub allowed_eoa_locks: HashMap<H256, CellDep>,
    pub allowed_contract_types: HashMap<H256, CellDep>,
}

#[derive(Clone, Default, Debug, PartialEq, Serialize, Deserialize)]
pub struct ConsensusConfig {
    pub contract_type_scripts: ContractTypeScriptConfig,
}

#[derive(Clone, Default, Debug, PartialEq, Serialize, Deserialize)]
pub struct RegistryAddressConfig {
    pub registry_id: u32,
    pub address: JsonBytes,
}
#[derive(Clone, Default, Debug, PartialEq, Serialize, Deserialize)]
pub struct BlockProducerConfig {
    #[serde(default = "default_check_mem_block_before_submit")]
    pub check_mem_block_before_submit: bool,
    #[serde(flatten)]
    pub psc_config: PscConfig,
    pub block_producer: RegistryAddressConfig,
    pub rollup_config_cell_dep: CellDep,
    pub challenger_config: ChallengerConfig,
    #[serde(default = "default_block_producer_wallet")]
    pub wallet_config: Option<WalletConfig>,
    #[serde(default = "default_withdrawal_unlocker_wallet")]
    pub withdrawal_unlocker_wallet_config: Option<WalletConfig>,
}

#[derive(Clone, Debug, PartialEq, Eq, Serialize, Deserialize)]
pub struct PscConfig {
    /// Maximum number local blocks. Local blocks are blocks that have not been
    /// submitted to L1. Default is 3.
    pub local_limit: u64,
    /// Maximum number of submitted (but not confirmed) blocks. Default is 3.
    pub submitted_limit: u64,
    /// Minimum delay between blocks. Default is 7 seconds.
    pub block_interval_secs: u64,
}

impl Default for PscConfig {
    fn default() -> Self {
        Self {
            local_limit: 3,
            submitted_limit: 3,
            block_interval_secs: 7,
        }
    }
}

const fn default_check_mem_block_before_submit() -> bool {
    false
}

const fn default_withdrawal_unlocker_wallet() -> Option<WalletConfig> {
    None
}

const fn default_block_producer_wallet() -> Option<WalletConfig> {
    None
}

#[derive(Clone, Debug, PartialEq, Serialize, Deserialize)]
pub enum BackendType {
    Meta,
    Sudt,
    Polyjuice,
    EthAddrReg,
    Unknown,
}

impl Default for BackendType {
    fn default() -> Self {
        BackendType::Unknown
    }
}

#[derive(Clone, Debug, PartialEq, Serialize, Deserialize)]
pub struct BackendSwitchConfig {
    pub switch_height: u64,
    pub backends: Vec<BackendConfig>,
}

#[derive(Clone, Default, Debug, PartialEq, Serialize, Deserialize)]
pub struct BackendConfig {
    pub validator_path: PathBuf,
    pub generator_path: PathBuf,
    pub validator_script_type_hash: H256,
    pub backend_type: BackendType,
}

#[derive(Clone, Debug, PartialEq, Serialize, Deserialize)]
pub struct DebugConfig {
    pub output_l1_tx_cycles: bool,
    pub expected_l1_tx_upper_bound_cycles: u64,
    /// Directory to save debugging info of l1 transactions
    pub debug_tx_dump_path: PathBuf,
    #[serde(default = "default_enable_debug_rpc")]
    pub enable_debug_rpc: bool,
}

// Field default value for backward config file compitability
fn default_enable_debug_rpc() -> bool {
    false
}

impl Default for DebugConfig {
    fn default() -> Self {
        const EXPECTED_TX_UPPER_BOUND_CYCLES: u64 = 350000000u64;
        const DEFAULT_DEBUG_TX_DUMP_PATH: &str = "debug-tx-dump";

        Self {
            debug_tx_dump_path: DEFAULT_DEBUG_TX_DUMP_PATH.into(),
            output_l1_tx_cycles: true,
            expected_l1_tx_upper_bound_cycles: EXPECTED_TX_UPPER_BOUND_CYCLES,
            enable_debug_rpc: false,
        }
    }
}

#[derive(Clone, Debug, PartialEq, Serialize, Deserialize)]
pub struct OffChainValidatorConfig {
    pub verify_withdrawal_signature: bool,
    pub verify_tx_signature: bool,
    pub verify_tx_execution: bool,
    pub verify_max_cycles: u64,
    pub dump_tx_on_failure: bool,
}

impl Default for OffChainValidatorConfig {
    fn default() -> Self {
        Self {
            verify_withdrawal_signature: true,
            verify_tx_signature: true,
            verify_tx_execution: true,
            verify_max_cycles: 70_000_000,
            dump_tx_on_failure: true,
        }
    }
}

#[derive(Clone, Debug, PartialEq, Serialize, Deserialize)]
pub struct P2PNetworkConfig {
    /// Multiaddr listen address, e.g. /ip4/1.2.3.4/tcp/443
    #[serde(default)]
    pub listen: Option<String>,
    /// Multiaddr dial addresses, e.g. /ip4/1.2.3.4/tcp/443
    #[serde(default)]
    pub dial: Vec<String>,
}

#[derive(Clone, Debug, PartialEq, Serialize, Deserialize)]
pub struct PublishMemPoolConfig {
    pub hosts: Vec<String>,
    pub topic: String,
}
#[derive(Clone, Debug, PartialEq, Serialize, Deserialize)]
pub struct SubscribeMemPoolConfig {
    pub hosts: Vec<String>,
    pub topic: String,
    pub group: String,
}

#[derive(Clone, Debug, PartialEq, Serialize, Deserialize)]
pub struct MemPoolConfig {
    pub execute_l2tx_max_cycles: u64,
    #[serde(default = "default_restore_path")]
    pub restore_path: PathBuf,
    pub publish: Option<PublishMemPoolConfig>,
    pub subscribe: Option<SubscribeMemPoolConfig>,
    #[serde(default)]
    pub mem_block: MemBlockConfig,
}

#[derive(Clone, Debug, PartialEq, Serialize, Deserialize)]
pub struct MemBlockConfig {
    pub max_deposits: usize,
    pub max_withdrawals: usize,
    pub max_txs: usize,
<<<<<<< HEAD
    /// Only package deposits whose block timeout >= deposit_block_timeout.
    pub deposit_block_timeout: u64,
    /// Only package deposits whose timestamp timeout >= deposit_timestamp_timeout.
    pub deposit_timestamp_timeout: u64,
    /// Only package deposits whose epoch timeout >= deposit_epoch_timeout.
    pub deposit_epoch_timeout: u64,
=======
    #[serde(
        default = "default_max_block_cycles_limit",
        with = "toml_u64_serde_workaround"
    )]
    pub max_cycles_limit: u64,
    #[serde(default = "default_syscall_cycles")]
    pub syscall_cycles: SyscallCyclesConfig,
}

const fn default_max_block_cycles_limit() -> u64 {
    u64::MAX
}

fn default_syscall_cycles() -> SyscallCyclesConfig {
    SyscallCyclesConfig::all_zero()
}

// Workaround: https://github.com/alexcrichton/toml-rs/issues/256
// Serialize to string instead
mod toml_u64_serde_workaround {
    use serde::{Deserialize, Deserializer, Serializer};

    pub fn serialize<S: Serializer>(val: &u64, s: S) -> Result<S::Ok, S::Error> {
        s.serialize_str(&val.to_string())
    }

    pub fn deserialize<'de, D>(deserializer: D) -> Result<u64, D::Error>
    where
        D: Deserializer<'de>,
    {
        let s: &str = Deserialize::deserialize(deserializer)?;
        s.parse::<u64>().map_err(serde::de::Error::custom)
    }
>>>>>>> d0532212
}

// Field default value for backward config file compitability
fn default_restore_path() -> PathBuf {
    const DEFAULT_RESTORE_PATH: &str = "mem_block";

    DEFAULT_RESTORE_PATH.into()
}

impl Default for MemPoolConfig {
    fn default() -> Self {
        Self {
            execute_l2tx_max_cycles: 100_000_000,
            restore_path: default_restore_path(),
            publish: None,
            subscribe: None,
            mem_block: MemBlockConfig::default(),
        }
    }
}

impl Default for MemBlockConfig {
    fn default() -> Self {
        Self {
            max_deposits: 100,
            max_withdrawals: 100,
            max_txs: 1000,
<<<<<<< HEAD
            // 150 blocks, ~20 minutes.
            deposit_block_timeout: 150,
            // 20 minutes.
            deposit_timestamp_timeout: 1_200_000,
            // 1 epoch, about 4 hours, this option is supposed not actually used, so we simply set a value
            deposit_epoch_timeout: 1,
=======
            max_cycles_limit: default_max_block_cycles_limit(),
            syscall_cycles: SyscallCyclesConfig::all_zero(),
>>>>>>> d0532212
        }
    }
}

#[derive(Clone, Copy, Debug, PartialEq, Eq, Serialize, Deserialize)]
#[serde(rename_all = "lowercase")]
pub enum NodeMode {
    FullNode,
    Test,
    ReadOnly,
}

impl Default for NodeMode {
    fn default() -> Self {
        NodeMode::ReadOnly
    }
}

#[derive(Clone, Debug, PartialEq, Serialize, Deserialize)]
pub struct DBBlockValidatorConfig {
    pub verify_max_cycles: u64,
    pub parallel_verify_blocks: bool,
    pub replace_scripts: Option<HashMap<H256, PathBuf>>,
    pub skip_targets: Option<HashSet<(u64, ChallengeTargetType, u32)>>,
}

impl Default for DBBlockValidatorConfig {
    fn default() -> Self {
        Self {
            verify_max_cycles: 7000_0000,
            replace_scripts: None,
            skip_targets: None,
            parallel_verify_blocks: true,
        }
    }
}

#[derive(Clone, Debug, Default, PartialEq, Serialize, Deserialize)]
pub struct StoreConfig {
    #[serde(default)]
    pub path: PathBuf,
    #[serde(default)]
    pub cache_size: Option<usize>,
    #[serde(default)]
    pub options_file: Option<PathBuf>,
    #[serde(default)]
    pub options: HashMap<String, String>,
}

#[derive(Clone, Debug, PartialEq, Serialize, Deserialize)]
pub struct FeeConfig {
    // fee_rate: fee / cycles limit
    pub meta_cycles_limit: u64,
    // fee_rate: fee / cycles limit
    pub sudt_cycles_limit: u64,
    // fee_rate: fee / cycles_limit
    pub eth_addr_reg_cycles_limit: u64,
    // fee_rate: fee / cycles limit
    pub withdraw_cycles_limit: u64,
}

impl FeeConfig {
    pub fn minimal_tx_cycles_limit(&self) -> u64 {
        min(
            min(self.meta_cycles_limit, self.sudt_cycles_limit),
            self.eth_addr_reg_cycles_limit,
        )
    }
}

impl Default for FeeConfig {
    fn default() -> Self {
        // CKB default weight is 1000 / 1000
        Self {
            // 20K cycles unified for simple Godwoken native contracts
            meta_cycles_limit: 20000,
            sudt_cycles_limit: 20000,
            withdraw_cycles_limit: 20000,
            eth_addr_reg_cycles_limit: 20000, // 1176198 cycles used
        }
    }
}

#[derive(Clone, Debug, PartialEq, Serialize, Deserialize)]
pub struct GithubConfigUrl {
    pub org: String,
    pub repo: String,
    pub branch: String,
    pub path: String,
    pub token: String,
}

// Configs in DynamicConfig can be hot reloaded from remote. But GithubConfigUrl must be setup.
#[derive(Clone, Default, Debug, PartialEq, Serialize, Deserialize)]
pub struct DynamicConfig {
    pub fee_config: FeeConfig,
    pub rpc_config: RPCConfig,
}

#[derive(Clone, Debug, PartialEq, Serialize, Deserialize)]
#[serde(rename_all = "lowercase")]
pub enum ContractLogConfig {
    Default,       //print contract log in place
    Redirect,      //print all of the contract logs, send error logs to sentry
    RedirectError, //only print logs when the tx hit an error, send error logs to sentry
}

impl Default for ContractLogConfig {
    fn default() -> Self {
        ContractLogConfig::Default
    }
}

// Cycles config for all db related syscalls
#[derive(Clone, Debug, PartialEq, Serialize, Deserialize)]
pub struct SyscallCyclesConfig {
    pub sys_store_cycles: u64,
    pub sys_load_cycles: u64,
    pub sys_create_cycles: u64,
    pub sys_load_account_script_cycles: u64,
    pub sys_store_data_cycles: u64,
    pub sys_load_data_cycles: u64,
    pub sys_get_block_hash_cycles: u64,
    pub sys_recover_account_cycles: u64,
    pub sys_log_cycles: u64,
}

impl SyscallCyclesConfig {
    pub fn all_zero() -> Self {
        SyscallCyclesConfig {
            sys_store_cycles: 0,
            sys_load_cycles: 0,
            sys_create_cycles: 0,
            sys_load_account_script_cycles: 0,
            sys_store_data_cycles: 0,
            sys_load_data_cycles: 0,
            sys_get_block_hash_cycles: 0,
            sys_recover_account_cycles: 0,
            sys_log_cycles: 0,
        }
    }
}<|MERGE_RESOLUTION|>--- conflicted
+++ resolved
@@ -326,14 +326,12 @@
     pub max_deposits: usize,
     pub max_withdrawals: usize,
     pub max_txs: usize,
-<<<<<<< HEAD
     /// Only package deposits whose block timeout >= deposit_block_timeout.
     pub deposit_block_timeout: u64,
     /// Only package deposits whose timestamp timeout >= deposit_timestamp_timeout.
     pub deposit_timestamp_timeout: u64,
     /// Only package deposits whose epoch timeout >= deposit_epoch_timeout.
     pub deposit_epoch_timeout: u64,
-=======
     #[serde(
         default = "default_max_block_cycles_limit",
         with = "toml_u64_serde_workaround"
@@ -367,7 +365,6 @@
         let s: &str = Deserialize::deserialize(deserializer)?;
         s.parse::<u64>().map_err(serde::de::Error::custom)
     }
->>>>>>> d0532212
 }
 
 // Field default value for backward config file compitability
@@ -395,17 +392,14 @@
             max_deposits: 100,
             max_withdrawals: 100,
             max_txs: 1000,
-<<<<<<< HEAD
             // 150 blocks, ~20 minutes.
             deposit_block_timeout: 150,
             // 20 minutes.
             deposit_timestamp_timeout: 1_200_000,
             // 1 epoch, about 4 hours, this option is supposed not actually used, so we simply set a value
             deposit_epoch_timeout: 1,
-=======
             max_cycles_limit: default_max_block_cycles_limit(),
             syscall_cycles: SyscallCyclesConfig::all_zero(),
->>>>>>> d0532212
         }
     }
 }
