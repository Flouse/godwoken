use ckb_fixed_hash::{H160, H256};
use gw_jsonrpc_types::{
    blockchain::{CellDep, Script},
    godwoken::{ChallengeTargetType, L2BlockCommittedInfo, RollupConfig},
};
use serde::{Deserialize, Serialize};
use std::{
    collections::{HashMap, HashSet},
    path::PathBuf,
};

#[derive(Clone, Default, Debug, PartialEq, Serialize, Deserialize)]
pub struct Config {
    pub node_mode: NodeMode,
    pub backends: Vec<BackendConfig>,
    pub genesis: GenesisConfig,
    pub chain: ChainConfig,
    pub rpc_client: RPCClientConfig,
    pub rpc_server: RPCServerConfig,
    #[serde(default)]
    pub rpc: RPCConfig,
    #[serde(default)]
    pub debug: DebugConfig,
    pub block_producer: Option<BlockProducerConfig>,
    pub web3_indexer: Option<Web3IndexerConfig>,
    #[serde(default)]
    pub offchain_validator: Option<OffChainValidatorConfig>,
    #[serde(default)]
    pub mem_pool: MemPoolConfig,
    #[serde(default)]
    pub db_block_validator: Option<DBBlockValidatorConfig>,
    #[serde(default)]
    pub store: StoreConfig,
}

#[derive(Clone, Debug, PartialEq, Eq, Serialize, Deserialize, Hash)]
#[serde(rename_all = "lowercase")]
pub enum RPCMethods {
    PProf,
}

#[derive(Clone, Default, Debug, PartialEq, Serialize, Deserialize)]
pub struct RPCServerConfig {
    pub listen: String,
    #[serde(default)]
    pub enable_methods: HashSet<RPCMethods>,
}

#[derive(Clone, Default, Debug, PartialEq, Serialize, Deserialize)]
pub struct RPCClientConfig {
    pub indexer_url: String,
    pub ckb_url: String,
}

#[derive(Clone, Default, Debug, PartialEq, Serialize, Deserialize)]
pub struct RPCConfig {
    pub allowed_sudt_proxy_creator_account_id: Vec<u32>,
    pub sudt_proxy_code_hashes: Vec<H256>,
    pub allowed_polyjuice_contract_creator_address: Option<HashSet<H160>>,
    pub polyjuice_script_code_hash: Option<H256>,
}

/// Onchain rollup cell config
#[derive(Clone, Default, Debug, PartialEq, Serialize, Deserialize)]
pub struct ChainConfig {
    /// Ignore invalid state caused by blocks
    #[serde(default)]
    pub skipped_invalid_block_list: Vec<H256>,
    pub genesis_committed_info: L2BlockCommittedInfo,
    pub rollup_type_script: Script,
}

/// Genesis config
#[derive(Clone, Default, Debug, PartialEq, Eq, Serialize, Deserialize)]
pub struct GenesisConfig {
    pub timestamp: u64,
    pub rollup_type_hash: H256,
    pub meta_contract_validator_type_hash: H256,
    pub rollup_config: RollupConfig,
    // For load secp data and use in challenge transaction
    pub secp_data_dep: CellDep,
}

#[derive(Clone, Default, Debug, PartialEq, Serialize, Deserialize)]
pub struct WalletConfig {
    pub privkey_path: PathBuf,
    pub lock: Script,
}

// NOTE: Rewards receiver lock must be different than lock in WalletConfig,
// since stake_capacity(minus burnt) + challenge_capacity - tx_fee will never
// bigger or equal than stake_capacity(minus burnt) + challenge_capacity.
// TODO: Support sudt stake ?
#[derive(Clone, Default, Debug, PartialEq, Serialize, Deserialize)]
pub struct ChallengerConfig {
    pub rewards_receiver_lock: Script,
    pub burn_lock: Script,
}

#[derive(Clone, Default, Debug, PartialEq, Serialize, Deserialize)]
pub struct BlockProducerConfig {
    pub account_id: u32,
    // cell deps
    pub rollup_cell_type_dep: CellDep,
    pub rollup_config_cell_dep: CellDep,
    pub deposit_cell_lock_dep: CellDep,
    pub stake_cell_lock_dep: CellDep,
    pub poa_lock_dep: CellDep,
    pub poa_state_dep: CellDep,
    pub custodian_cell_lock_dep: CellDep,
    pub withdrawal_cell_lock_dep: CellDep,
    pub challenge_cell_lock_dep: CellDep,
    pub l1_sudt_type_dep: CellDep,
    pub allowed_eoa_deps: HashMap<H256, CellDep>,
    pub allowed_contract_deps: HashMap<H256, CellDep>,
    pub challenger_config: ChallengerConfig,
    pub wallet_config: WalletConfig,
}

#[derive(Clone, Default, Debug, PartialEq, Serialize, Deserialize)]
pub struct BackendConfig {
    pub validator_path: PathBuf,
    pub generator_path: PathBuf,
    pub validator_script_type_hash: H256,
}

#[derive(Clone, Debug, PartialEq, Serialize, Deserialize)]
pub struct DebugConfig {
    pub output_l1_tx_cycles: bool,
    pub expected_l1_tx_upper_bound_cycles: u64,
    /// Directory to save debugging info of l1 transactions
    pub debug_tx_dump_path: PathBuf,
    #[serde(default = "default_enable_debug_rpc")]
    pub enable_debug_rpc: bool,
}

// Field default value for backward config file compitability
fn default_enable_debug_rpc() -> bool {
    false
}

impl Default for DebugConfig {
    fn default() -> Self {
        const EXPECTED_TX_UPPER_BOUND_CYCLES: u64 = 45000000u64;
        const DEFAULT_DEBUG_TX_DUMP_PATH: &str = "debug-tx-dump";

        Self {
            debug_tx_dump_path: DEFAULT_DEBUG_TX_DUMP_PATH.into(),
            output_l1_tx_cycles: true,
            expected_l1_tx_upper_bound_cycles: EXPECTED_TX_UPPER_BOUND_CYCLES,
            enable_debug_rpc: false,
        }
    }
}

#[derive(Clone, Default, Debug, PartialEq, Serialize, Deserialize)]
pub struct Web3IndexerConfig {
    pub database_url: String,
    pub polyjuice_script_type_hash: H256,
    pub eth_account_lock_hash: H256,
    pub tron_account_lock_hash: Option<H256>,
}

#[derive(Clone, Debug, PartialEq, Serialize, Deserialize)]
pub struct OffChainValidatorConfig {
    pub verify_withdrawal_signature: bool,
    pub verify_tx_signature: bool,
    pub verify_tx_execution: bool,
    pub verify_max_cycles: u64,
    pub dump_tx_on_failure: bool,
}

impl Default for OffChainValidatorConfig {
    fn default() -> Self {
        Self {
            verify_withdrawal_signature: true,
            verify_tx_signature: true,
            verify_tx_execution: true,
            verify_max_cycles: 70_000_000,
            dump_tx_on_failure: true,
        }
    }
}

#[derive(Clone, Debug, PartialEq, Serialize, Deserialize)]
pub struct MemPoolConfig {
    pub execute_l2tx_max_cycles: u64,
<<<<<<< HEAD
    pub max_batch_channel_buffer_size: usize,
    pub max_batch_tx_withdrawal_size: usize,
=======
    pub submit_l2tx_max_cycles: u64,
>>>>>>> a6df40ac
}

impl Default for MemPoolConfig {
    fn default() -> Self {
        Self {
            execute_l2tx_max_cycles: 100_000_000,
<<<<<<< HEAD
            max_batch_channel_buffer_size: 5000,
            max_batch_tx_withdrawal_size: 500,
=======
            submit_l2tx_max_cycles: 90_000_000,
>>>>>>> a6df40ac
        }
    }
}

#[derive(Clone, Copy, Debug, PartialEq, Eq, Serialize, Deserialize)]
#[serde(rename_all = "lowercase")]
pub enum NodeMode {
    FullNode,
    Test,
    ReadOnly,
}

impl Default for NodeMode {
    fn default() -> Self {
        NodeMode::ReadOnly
    }
}

#[derive(Clone, Debug, PartialEq, Serialize, Deserialize)]
pub struct DBBlockValidatorConfig {
    pub verify_max_cycles: u64,
    pub parallel_verify_blocks: bool,
    pub replace_scripts: Option<HashMap<H256, PathBuf>>,
    pub skip_targets: Option<HashSet<(u64, ChallengeTargetType, u32)>>,
}

impl Default for DBBlockValidatorConfig {
    fn default() -> Self {
        Self {
            verify_max_cycles: 7000_0000,
            replace_scripts: None,
            skip_targets: None,
            parallel_verify_blocks: true,
        }
    }
}

#[derive(Clone, Debug, Default, PartialEq, Serialize, Deserialize)]
pub struct StoreConfig {
    #[serde(default)]
    pub path: PathBuf,
    #[serde(default)]
    pub options: HashMap<String, String>,
    #[serde(default)]
    pub options_file: Option<PathBuf>,
    #[serde(default)]
    pub cache_size: Option<usize>,
}<|MERGE_RESOLUTION|>--- conflicted
+++ resolved
@@ -185,24 +185,18 @@
 #[derive(Clone, Debug, PartialEq, Serialize, Deserialize)]
 pub struct MemPoolConfig {
     pub execute_l2tx_max_cycles: u64,
-<<<<<<< HEAD
+    pub submit_l2tx_max_cycles: u64,
     pub max_batch_channel_buffer_size: usize,
     pub max_batch_tx_withdrawal_size: usize,
-=======
-    pub submit_l2tx_max_cycles: u64,
->>>>>>> a6df40ac
 }
 
 impl Default for MemPoolConfig {
     fn default() -> Self {
         Self {
             execute_l2tx_max_cycles: 100_000_000,
-<<<<<<< HEAD
+            submit_l2tx_max_cycles: 90_000_000,
             max_batch_channel_buffer_size: 5000,
             max_batch_tx_withdrawal_size: 500,
-=======
-            submit_l2tx_max_cycles: 90_000_000,
->>>>>>> a6df40ac
         }
     }
 }
