use crate::testing_tool::{
    bad_block::generate_bad_block_using_first_withdrawal,
    chain::{
        build_sync_tx, construct_block, into_deposit_info_cell, restart_chain, setup_chain,
        ALWAYS_SUCCESS_CODE_HASH, DEFAULT_FINALITY_BLOCKS,
    },
};

use gw_block_producer::produce_block::ProduceBlockResult;
use gw_chain::chain::{
    Chain, ChallengeCell, L1Action, L1ActionContext, RevertL1ActionContext, RevertedL1Action,
    SyncEvent, SyncParam,
};
use gw_common::{builtins::CKB_SUDT_ACCOUNT_ID, ckb_decimal::CKBCapacity, state::State};
use gw_store::{
    state::{history::history_state::RWConfig, BlockStateDB},
    traits::chain_store::ChainStore,
};
use gw_types::{
    bytes::Bytes,
    core::{ScriptHashType, Status},
    h256::*,
    packed::{
        CellInput, CellOutput, DepositInfoVec, DepositRequest, GlobalState, RawWithdrawalRequest,
        Script, WithdrawalRequest, WithdrawalRequestExtra,
    },
    prelude::*,
};

const CKB: u64 = 100000000;

async fn produce_a_block(
    chain: &mut Chain,
    deposit: DepositRequest,
    rollup_cell: CellOutput,
    expected_tip: u64,
) -> SyncParam {
    let deposit_info_vec = DepositInfoVec::new_builder()
        .push(into_deposit_info_cell(chain.generator().rollup_context(), deposit).pack())
        .build();
    let block_result = {
        let mem_pool = chain.mem_pool().as_ref().unwrap();
        let mut mem_pool = mem_pool.lock().await;
        construct_block(chain, &mut mem_pool, deposit_info_vec.clone())
            .await
            .unwrap()
    };
    let l2block = block_result.block.clone();
    let transaction = build_sync_tx(rollup_cell, block_result);

    let update = L1Action {
        context: L1ActionContext::SubmitBlock {
            l2block,
            deposit_info_vec,
            deposit_asset_scripts: Default::default(),
            withdrawals: Default::default(),
        },
        transaction,
    };
    let param = SyncParam {
        updates: vec![update],
        reverts: Default::default(),
    };
    chain.sync(param.clone()).await.unwrap();
    assert!(chain.last_sync_event().is_success());
    chain.notify_new_tip().await.unwrap();

    assert_eq!(
        {
            let tip_block_number: u64 = chain
                .store()
                .get_tip_block()
                .unwrap()
                .raw()
                .number()
                .unpack();
            tip_block_number
        },
        expected_tip
    );
    param
}

#[tokio::test(flavor = "multi_thread", worker_threads = 1)]
async fn test_produce_blocks() {
    let rollup_type_script = Script::default();
    let rollup_script_hash = rollup_type_script.hash();
    let mut chain = setup_chain(rollup_type_script.clone()).await;

    let rollup_cell = CellOutput::new_builder()
        .type_(Some(rollup_type_script).pack())
        .build();

    // block #1
    let user_script_a = Script::new_builder()
        .code_hash(ALWAYS_SUCCESS_CODE_HASH.clone().pack())
        .hash_type(ScriptHashType::Type.into())
        .args({
            let mut args = rollup_script_hash.to_vec();
            args.extend(&[42u8; 20]);
            args.pack()
        })
        .build();
    let deposit = DepositRequest::new_builder()
        .capacity((290u64 * CKB).pack())
        .script(user_script_a.clone())
        .registry_id(gw_common::builtins::ETH_REGISTRY_ACCOUNT_ID.pack())
        .build();
    produce_a_block(&mut chain, deposit, rollup_cell.clone(), 1).await;

    // block #2
    let deposit = DepositRequest::new_builder()
        .capacity((400u64 * CKB).pack())
        .script(user_script_a.clone())
        .registry_id(gw_common::builtins::ETH_REGISTRY_ACCOUNT_ID.pack())
        .build();
    produce_a_block(&mut chain, deposit, rollup_cell.clone(), 2).await;

    // block #3
    let user_script_b = Script::new_builder()
        .code_hash(ALWAYS_SUCCESS_CODE_HASH.clone().pack())
        .hash_type(ScriptHashType::Type.into())
        .args({
            let mut args = rollup_script_hash.to_vec();
            args.extend(&[50u8; 20]);
            args.pack()
        })
        .build();
    let deposit = DepositRequest::new_builder()
        .capacity((500u64 * CKB).pack())
        .script(user_script_b.clone())
        .registry_id(gw_common::builtins::ETH_REGISTRY_ACCOUNT_ID.pack())
        .build();
    produce_a_block(&mut chain, deposit, rollup_cell, 3).await;

    // check state
    {
<<<<<<< HEAD
        let mut db = chain.store().begin_transaction();
        let tree = BlockStateDB::from_store(&mut db, RWConfig::readonly()).unwrap();
        let script_hash_a: H256 = user_script_a.hash().into();
        let script_hash_b: H256 = user_script_b.hash().into();
=======
        let db = chain.store().begin_transaction();
        let tree = BlockStateDB::from_store(&db, RWConfig::readonly()).unwrap();
        let script_hash_a: H256 = user_script_a.hash();
        let script_hash_b: H256 = user_script_b.hash();
>>>>>>> f71d2bf8
        let id_a = tree
            .get_account_id_by_script_hash(&script_hash_a)
            .unwrap()
            .unwrap();
        let id_b = tree
            .get_account_id_by_script_hash(&script_hash_b)
            .unwrap()
            .unwrap();
        // 0 is meta contract, 1 is ckb sudt 2 is eth reg, so the user id start from 3
        assert_eq!(id_a, 3);
        assert_eq!(id_b, 4);
        let a_addr = tree
            .get_registry_address_by_script_hash(
                gw_common::builtins::ETH_REGISTRY_ACCOUNT_ID,
                &script_hash_a,
            )
            .unwrap()
            .unwrap();
        let b_addr = tree
            .get_registry_address_by_script_hash(
                gw_common::builtins::ETH_REGISTRY_ACCOUNT_ID,
                &script_hash_b,
            )
            .unwrap()
            .unwrap();
        let balance_a = tree.get_sudt_balance(CKB_SUDT_ACCOUNT_ID, &a_addr).unwrap();
        let balance_b = tree.get_sudt_balance(CKB_SUDT_ACCOUNT_ID, &b_addr).unwrap();
        assert_eq!(balance_a, CKBCapacity::from_layer1(690 * CKB).to_layer2());
        assert_eq!(balance_b, CKBCapacity::from_layer1(500 * CKB).to_layer2());
    }

    drop(chain);
}

#[tokio::test(flavor = "multi_thread", worker_threads = 1)]
async fn test_layer1_fork() {
    let rollup_type_script = Script::default();
    let rollup_script_hash = rollup_type_script.hash();
    let mut chain = setup_chain(rollup_type_script.clone()).await;
    let rollup_cell = CellOutput::new_builder()
        .type_(Some(rollup_type_script.clone()).pack())
        .build();

    // build fork block 1
    let fork_action = {
        // build fork from another chain to avoid mess up the tx pool
        let charlie_script = Script::new_builder()
            .code_hash(ALWAYS_SUCCESS_CODE_HASH.clone().pack())
            .hash_type(ScriptHashType::Type.into())
            .args({
                let mut args = rollup_script_hash.to_vec();
                args.extend(&[7u8; 20]);
                args.pack()
            })
            .build();
        let deposit = DepositRequest::new_builder()
            .capacity((290u64 * CKB).pack())
            .script(charlie_script)
            .registry_id(gw_common::builtins::ETH_REGISTRY_ACCOUNT_ID.pack())
            .build();
        let chain = setup_chain(rollup_type_script).await;
        let mem_pool = chain.mem_pool().as_ref().unwrap();
        let mut mem_pool = mem_pool.lock().await;
        let deposit_info_vec = DepositInfoVec::new_builder()
            .push(into_deposit_info_cell(chain.generator().rollup_context(), deposit).pack())
            .build();
        let block_result = construct_block(&chain, &mut mem_pool, deposit_info_vec.clone())
            .await
            .unwrap();

        L1Action {
            context: L1ActionContext::SubmitBlock {
                l2block: block_result.block.clone(),
                deposit_info_vec,
                deposit_asset_scripts: Default::default(),
                withdrawals: Default::default(),
            },
            transaction: build_sync_tx(rollup_cell.clone(), block_result),
        }
    };
    // update block 1
    let alice_script = Script::new_builder()
        .code_hash(ALWAYS_SUCCESS_CODE_HASH.clone().pack())
        .hash_type(ScriptHashType::Type.into())
        .args({
            let mut args = rollup_script_hash.to_vec();
            args.extend(&[42u8; 20]);
            args.pack()
        })
        .build();
    let deposit = DepositRequest::new_builder()
        .capacity((400u64 * CKB).pack())
        .script(alice_script)
        .registry_id(gw_common::builtins::ETH_REGISTRY_ACCOUNT_ID.pack())
        .build();
    let deposit_info_vec = DepositInfoVec::new_builder()
        .push(into_deposit_info_cell(chain.generator().rollup_context(), deposit).pack())
        .build();
    let block_result = {
        let mem_pool = chain.mem_pool().as_ref().unwrap();
        let mut mem_pool = mem_pool.lock().await;
        construct_block(&chain, &mut mem_pool, deposit_info_vec.clone())
            .await
            .unwrap()
    };
    let action1 = L1Action {
        context: L1ActionContext::SubmitBlock {
            l2block: block_result.block.clone(),
            deposit_info_vec,
            deposit_asset_scripts: Default::default(),
            withdrawals: Default::default(),
        },
        transaction: build_sync_tx(rollup_cell.clone(), block_result),
    };
    let param = SyncParam {
        updates: vec![action1],
        reverts: Default::default(),
    };
    chain.sync(param).await.unwrap();
    chain.notify_new_tip().await.unwrap();
    assert!(chain.last_sync_event().is_success());
    // update block 2
    let bob_script = Script::new_builder()
        .code_hash(ALWAYS_SUCCESS_CODE_HASH.clone().pack())
        .hash_type(ScriptHashType::Type.into())
        .args({
            let mut args = rollup_script_hash.to_vec();
            args.extend([43u8; 20]);
            args.pack()
        })
        .build();
    let deposit = DepositRequest::new_builder()
        .capacity((500u64 * CKB).pack())
        .script(bob_script)
        .registry_id(gw_common::builtins::ETH_REGISTRY_ACCOUNT_ID.pack())
        .build();
    let deposit_info_vec = DepositInfoVec::new_builder()
        .push(into_deposit_info_cell(chain.generator().rollup_context(), deposit).pack())
        .build();
    let block_result = {
        let mem_pool = chain.mem_pool().as_ref().unwrap();
        let mut mem_pool = mem_pool.lock().await;
        construct_block(&chain, &mut mem_pool, deposit_info_vec.clone())
            .await
            .unwrap()
    };
    let action2 = L1Action {
        context: L1ActionContext::SubmitBlock {
            l2block: block_result.block.clone(),
            deposit_info_vec,
            deposit_asset_scripts: Default::default(),
            withdrawals: Default::default(),
        },
        transaction: build_sync_tx(rollup_cell, block_result),
    };
    let param = SyncParam {
        updates: vec![action2],
        reverts: Default::default(),
    };
    chain.sync(param).await.unwrap();
    chain.notify_new_tip().await.unwrap();
    assert!(chain.last_sync_event().is_success());
    let tip_block = chain.store().get_tip_block().unwrap();
    let tip_block_number: u64 = tip_block.raw().number().unpack();
    assert_eq!(tip_block_number, 2);

    // revert blocks
    let db = &chain.store().begin_transaction();
    let tip_block_parent_hash: H256 = tip_block.raw().parent_block_hash().unpack();
    let revert_action2 = {
        let prev_global_state = db
            .get_block_post_global_state(&tip_block_parent_hash)
            .unwrap()
            .unwrap();
        let context = RevertL1ActionContext::SubmitValidBlock { l2block: tip_block };
        RevertedL1Action {
            prev_global_state,
            context,
        }
    };
    let tip_parent_block = db.get_block(&tip_block_parent_hash).unwrap().unwrap();
    let tip_grandpa_block_hash: H256 = tip_parent_block.raw().parent_block_hash().unpack();
    let revert_action1 = {
        let prev_global_state = db
            .get_block_post_global_state(&tip_grandpa_block_hash)
            .unwrap()
            .unwrap();
        let context = RevertL1ActionContext::SubmitValidBlock {
            l2block: tip_parent_block,
        };
        RevertedL1Action {
            prev_global_state,
            context,
        }
    };
    let forks = vec![fork_action];

    let param = SyncParam {
        updates: forks,
        reverts: vec![revert_action2, revert_action1],
    };
    chain.sync(param).await.unwrap();
    assert!(chain.last_sync_event().is_success());

    let tip_block = chain.store().get_tip_block().unwrap();
    let tip_block_number: u64 = tip_block.raw().number().unpack();
    assert_eq!(tip_block_number, 1);

    // check account SMT, should be able to calculate account state root
    {
        let mut db = chain.store().begin_transaction();
        let tree = BlockStateDB::from_store(&mut db, RWConfig::readonly()).unwrap();
        let current_account_root = tree.calculate_root().unwrap();
        let expected_account_root: H256 = tip_block.raw().post_account().merkle_root().unpack();
        assert_eq!(
            current_account_root, expected_account_root,
            "check account tree"
        );
    }
}

#[tokio::test(flavor = "multi_thread", worker_threads = 1)]
async fn test_layer1_revert() {
    let rollup_type_script = Script::default();
    let rollup_script_hash = rollup_type_script.hash();
    let mut chain = setup_chain(rollup_type_script.clone()).await;
    let rollup_cell = CellOutput::new_builder()
        .type_(Some(rollup_type_script).pack())
        .build();

    let default_eoa_code_hash = chain
        .generator()
        .rollup_context()
        .rollup_config
        .allowed_eoa_type_hashes()
        .get(0)
        .expect("get default EoA hash")
        .hash();

    // update block 1
    let alice_script = Script::new_builder()
        .code_hash(default_eoa_code_hash.clone())
        .hash_type(ScriptHashType::Type.into())
        .args({
            let mut args = rollup_script_hash.to_vec();
            args.extend(&[42u8; 20]);
            args.pack()
        })
        .build();
    let deposit = DepositRequest::new_builder()
        .capacity((400u64 * CKB).pack())
        .script(alice_script.clone())
        .registry_id(gw_common::builtins::ETH_REGISTRY_ACCOUNT_ID.pack())
        .build();
    let deposit_info_vec = DepositInfoVec::new_builder()
        .push(into_deposit_info_cell(chain.generator().rollup_context(), deposit).pack())
        .build();
    let block_result = {
        let mem_pool = chain.mem_pool().as_ref().unwrap();
        let mut mem_pool = mem_pool.lock().await;
        construct_block(&chain, &mut mem_pool, deposit_info_vec.clone())
            .await
            .unwrap()
    };
    let action1 = L1Action {
        context: L1ActionContext::SubmitBlock {
            l2block: block_result.block.clone(),
            deposit_info_vec,
            deposit_asset_scripts: Default::default(),
            withdrawals: Default::default(),
        },
        transaction: build_sync_tx(rollup_cell.clone(), block_result),
    };
    let param = SyncParam {
        updates: vec![action1],
        reverts: Default::default(),
    };
    chain.sync(param).await.unwrap();
    chain.notify_new_tip().await.unwrap();
    assert!(chain.last_sync_event().is_success());
    // update block 2
    let bob_script = Script::new_builder()
        .code_hash(default_eoa_code_hash)
        .hash_type(ScriptHashType::Type.into())
        .args({
            let mut args = rollup_script_hash.to_vec();
            args.extend(&[43u8; 20]);
            args.pack()
        })
        .build();
    let deposit = DepositRequest::new_builder()
        .capacity((500u64 * CKB).pack())
        .script(bob_script.clone())
        .registry_id(gw_common::builtins::ETH_REGISTRY_ACCOUNT_ID.pack())
        .build();
    let deposit_info_vec = DepositInfoVec::new_builder()
        .push(into_deposit_info_cell(chain.generator().rollup_context(), deposit).pack())
        .build();
    let block_result = {
        let mem_pool = chain.mem_pool().as_ref().unwrap();
        let mut mem_pool = mem_pool.lock().await;
        construct_block(&chain, &mut mem_pool, deposit_info_vec.clone())
            .await
            .unwrap()
    };
    let action2 = L1Action {
        context: L1ActionContext::SubmitBlock {
            l2block: block_result.block.clone(),
            deposit_info_vec,
            deposit_asset_scripts: Default::default(),
            withdrawals: Default::default(),
        },
        transaction: build_sync_tx(rollup_cell, block_result),
    };
    let param = SyncParam {
        updates: vec![action2.clone()],
        reverts: Default::default(),
    };
    chain.sync(param).await.unwrap();
    chain.notify_new_tip().await.unwrap();
    assert!(chain.last_sync_event().is_success());
    let tip_block = chain.store().get_tip_block().unwrap();
    let tip_block_number: u64 = tip_block.raw().number().unpack();
    assert_eq!(tip_block_number, 2);

    // revert blocks
    let updates = vec![action2.clone()];
    let reverts = updates
        .into_iter()
        .rev()
        .map(|action| {
            let prev_global_state = GlobalState::default();
            let L1Action {
                transaction: _,
                context,
            } = action;
            let l2block = match context {
                L1ActionContext::SubmitBlock { l2block, .. } => l2block,
                _ => unreachable!(),
            };
            let context = RevertL1ActionContext::SubmitValidBlock { l2block };
            RevertedL1Action {
                prev_global_state,
                context,
            }
        })
        .collect::<Vec<_>>();

    let param = SyncParam {
        updates: Default::default(),
        reverts,
    };
    chain.sync(param).await.unwrap();
    chain.notify_new_tip().await.unwrap();
    assert!(chain.last_sync_event().is_success());

    let tip_block = chain.store().get_tip_block().unwrap();
    let tip_block_number: u64 = tip_block.raw().number().unpack();
    assert_eq!(tip_block_number, 1);

    // check account SMT, should be able to calculate account state root
    {
        let mut db = chain.store().begin_transaction();
        let tree = BlockStateDB::from_store(&mut db, RWConfig::readonly()).unwrap();
        let current_account_root = tree.calculate_root().unwrap();
        let expected_account_root: H256 = tip_block.raw().post_account().merkle_root().unpack();
        assert_eq!(
            current_account_root, expected_account_root,
            "check account tree"
        );

        assert_eq!(tree.get_account_count().unwrap(), 4);
        let alice_script_hash: H256 = alice_script.hash();
        let alice_id = tree
            .get_account_id_by_script_hash(&alice_script_hash)
            .unwrap()
            .unwrap();
        assert_eq!(alice_id, 3);
        let alice_addr = tree
            .get_registry_address_by_script_hash(
                gw_common::builtins::ETH_REGISTRY_ACCOUNT_ID,
                &alice_script_hash,
            )
            .unwrap()
            .unwrap();
        let alice_balance = tree
            .get_sudt_balance(CKB_SUDT_ACCOUNT_ID, &alice_addr)
            .unwrap();
        assert_eq!(
            alice_balance,
            CKBCapacity::from_layer1(400 * CKB).to_layer2()
        );

        let bob_id_opt = tree
            .get_account_id_by_script_hash(&bob_script.hash())
            .unwrap();
        assert!(bob_id_opt.is_none());
    }

    // execute block2 agnain
    let updates = vec![action2];
    let param = SyncParam {
        updates,
        reverts: Default::default(),
    };
    chain.sync(param).await.unwrap();
    chain.notify_new_tip().await.unwrap();
    assert!(chain.last_sync_event().is_success());

    // check block2 agnain

    let tip_block = chain.store().get_tip_block().unwrap();
    let tip_block_number: u64 = tip_block.raw().number().unpack();
    assert_eq!(tip_block_number, 2);

    {
        let mut db = chain.store().begin_transaction();
        let tree = BlockStateDB::from_store(&mut db, RWConfig::readonly()).unwrap();
        let current_account_root = tree.calculate_root().unwrap();
        let expected_account_root: H256 = tip_block.raw().post_account().merkle_root().unpack();
        assert_eq!(
            current_account_root, expected_account_root,
            "check account tree"
        );

        assert_eq!(tree.get_account_count().unwrap(), 5);
        let alice_script_hash: H256 = alice_script.hash();
        let alice_id = tree
            .get_account_id_by_script_hash(&alice_script_hash)
            .unwrap()
            .unwrap();
        assert_eq!(alice_id, 3);
        let alice_addr = tree
            .get_registry_address_by_script_hash(
                gw_common::builtins::ETH_REGISTRY_ACCOUNT_ID,
                &alice_script_hash,
            )
            .unwrap()
            .unwrap();
        let alice_balance = tree
            .get_sudt_balance(CKB_SUDT_ACCOUNT_ID, &alice_addr)
            .unwrap();
        assert_eq!(
            alice_balance,
            CKBCapacity::from_layer1(400 * CKB).to_layer2()
        );

        let bob_script_hash: H256 = bob_script.hash();
        let bob_id = tree
            .get_account_id_by_script_hash(&bob_script_hash)
            .unwrap()
            .unwrap();
        assert_eq!(bob_id, 4);
        let bob_addr = tree
            .get_registry_address_by_script_hash(
                gw_common::builtins::ETH_REGISTRY_ACCOUNT_ID,
                &bob_script_hash,
            )
            .unwrap()
            .unwrap();

        let bob_balance = tree
            .get_sudt_balance(CKB_SUDT_ACCOUNT_ID, &bob_addr)
            .unwrap();
        assert_eq!(bob_balance, CKBCapacity::from_layer1(500 * CKB).to_layer2());
    }
}

#[tokio::test(flavor = "multi_thread", worker_threads = 1)]
async fn test_sync_blocks() {
    let rollup_type_script = Script::default();
    let rollup_script_hash = rollup_type_script.hash();
    let mut chain1 = setup_chain(rollup_type_script.clone()).await;
    let mut chain2 = setup_chain(rollup_type_script.clone()).await;

    let rollup_cell = CellOutput::new_builder()
        .type_(Some(rollup_type_script).pack())
        .build();

    // block #1
    let user_script_a = Script::new_builder()
        .code_hash(ALWAYS_SUCCESS_CODE_HASH.clone().pack())
        .hash_type(ScriptHashType::Type.into())
        .args({
            let mut args = rollup_script_hash.to_vec();
            args.extend(&[42u8; 20]);
            args.pack()
        })
        .build();
    let sudt_script_hash: H256 = [42u8; 32];
    let deposit = DepositRequest::new_builder()
        .capacity((400u64 * CKB).pack())
        .script(user_script_a.clone())
        .sudt_script_hash(sudt_script_hash.pack())
        .registry_id(gw_common::builtins::ETH_REGISTRY_ACCOUNT_ID.pack())
        .build();
    let sync_1 = produce_a_block(&mut chain1, deposit, rollup_cell.clone(), 1).await;

    // block #2
    let deposit = DepositRequest::new_builder()
        .capacity((400u64 * CKB).pack())
        .script(user_script_a.clone())
        .registry_id(gw_common::builtins::ETH_REGISTRY_ACCOUNT_ID.pack())
        .build();
    let sync_2 = produce_a_block(&mut chain1, deposit, rollup_cell.clone(), 2).await;

    // block #3
    let user_script_b = Script::new_builder()
        .code_hash(ALWAYS_SUCCESS_CODE_HASH.clone().pack())
        .hash_type(ScriptHashType::Type.into())
        .args({
            let mut args = rollup_script_hash.to_vec();
            args.extend(&[50u8; 20]);
            args.pack()
        })
        .build();
    let deposit = DepositRequest::new_builder()
        .capacity((500u64 * CKB).pack())
        .script(user_script_b.clone())
        .sudt_script_hash(sudt_script_hash.pack())
        .registry_id(gw_common::builtins::ETH_REGISTRY_ACCOUNT_ID.pack())
        .build();
    let sync_3 = produce_a_block(&mut chain1, deposit, rollup_cell, 3).await;

    drop(chain1);

    chain2.sync(sync_1).await.expect("success");
    assert!(chain2.last_sync_event().is_success());

    chain2.sync(sync_2).await.expect("success");
    assert!(chain2.last_sync_event().is_success());

    chain2.sync(sync_3).await.expect("success");
    assert!(chain2.last_sync_event().is_success());

    // check state
    {
        let mut db = chain2.store().begin_transaction();
        let tip_block = db.get_tip_block().unwrap();
        let tip_block_number: u64 = tip_block.raw().number().unpack();
        let tip_block_hash = db.get_tip_block_hash().unwrap();
        assert_eq!(tip_block_hash, tip_block.hash());
        assert_eq!(tip_block_number, 3);

<<<<<<< HEAD
        let tree = BlockStateDB::from_store(&mut db, RWConfig::readonly()).unwrap();
        let script_hash_a: H256 = user_script_a.hash().into();
=======
        let tree = BlockStateDB::from_store(db, RWConfig::readonly()).unwrap();
        let script_hash_a: H256 = user_script_a.hash();
>>>>>>> f71d2bf8
        let id_a = tree
            .get_account_id_by_script_hash(&script_hash_a)
            .unwrap()
            .unwrap();
        let script_hash_b: H256 = user_script_b.hash();
        let id_b = tree
            .get_account_id_by_script_hash(&script_hash_b)
            .unwrap()
            .unwrap();
        // 0 is meta contract, 1 is ckb sudt, 2 is eth reg, so the user id start from 3
        assert_eq!(id_a, 3);
        assert_eq!(id_b, 5);
        let a_addr = tree
            .get_registry_address_by_script_hash(
                gw_common::builtins::ETH_REGISTRY_ACCOUNT_ID,
                &script_hash_a,
            )
            .unwrap()
            .unwrap();
        let b_addr = tree
            .get_registry_address_by_script_hash(
                gw_common::builtins::ETH_REGISTRY_ACCOUNT_ID,
                &script_hash_b,
            )
            .unwrap()
            .unwrap();
        let balance_a = tree.get_sudt_balance(CKB_SUDT_ACCOUNT_ID, &a_addr).unwrap();
        let balance_b = tree.get_sudt_balance(CKB_SUDT_ACCOUNT_ID, &b_addr).unwrap();
        assert_eq!(balance_a, CKBCapacity::from_layer1(800 * CKB).to_layer2());
        assert_eq!(balance_b, CKBCapacity::from_layer1(500 * CKB).to_layer2());
    }

    drop(chain2);
}

#[tokio::test(flavor = "multi_thread", worker_threads = 1)]
async fn test_rewind_to_last_valid_tip_just_after_bad_block_reverted() {
    let rollup_type_script = Script::default();
    let rollup_script_hash = rollup_type_script.hash();
    let mut chain = setup_chain(rollup_type_script.clone()).await;
    let rollup_cell = CellOutput::new_builder()
        .type_(Some(rollup_type_script.clone()).pack())
        .build();

    // update block 1
    let alice_script = Script::new_builder()
        .code_hash(ALWAYS_SUCCESS_CODE_HASH.pack())
        .hash_type(ScriptHashType::Type.into())
        .args({
            let mut args = rollup_script_hash.to_vec();
            args.extend(&[42u8; 20]);
            args.pack()
        })
        .build();
    let deposit = DepositRequest::new_builder()
        .capacity((4000u64 * CKB).pack())
        .script(alice_script.clone())
        .registry_id(gw_common::builtins::ETH_REGISTRY_ACCOUNT_ID.pack())
        .build();
    let deposit_info_vec = DepositInfoVec::new_builder()
        .push(into_deposit_info_cell(chain.generator().rollup_context(), deposit).pack())
        .build();
    let block_result = {
        let mem_pool = chain.mem_pool().as_ref().unwrap();
        let mut mem_pool = mem_pool.lock().await;
        construct_block(&chain, &mut mem_pool, deposit_info_vec.clone())
            .await
            .unwrap()
    };
    let action1 = L1Action {
        context: L1ActionContext::SubmitBlock {
            l2block: block_result.block.clone(),
            deposit_info_vec,
            deposit_asset_scripts: Default::default(),
            withdrawals: Default::default(),
        },
        transaction: build_sync_tx(rollup_cell.clone(), block_result),
    };
    let param = SyncParam {
        updates: vec![action1],
        reverts: Default::default(),
    };
    chain.sync(param).await.unwrap();
    chain.notify_new_tip().await.unwrap();
    assert!(chain.last_sync_event().is_success());

    // with for deposit finalize
    for _ in 0..DEFAULT_FINALITY_BLOCKS {
        produce_empty_block(&mut chain, rollup_cell.clone()).await;
    }

    // update bad block
    let withdrawal = {
        let owner_lock = Script::default();
        let raw = RawWithdrawalRequest::new_builder()
            .capacity((1000 * CKB).pack())
            .account_script_hash(alice_script.hash().pack())
            .sudt_script_hash(H256::zero().pack())
            .owner_lock_hash(owner_lock.hash().pack())
            .registry_id(gw_common::builtins::ETH_REGISTRY_ACCOUNT_ID.pack())
            .chain_id(crate::testing_tool::chain::TEST_CHAIN_ID.pack())
            .build();
        let withdrawal = WithdrawalRequest::new_builder().raw(raw).build();
        WithdrawalRequestExtra::new_builder()
            .request(withdrawal)
            .owner_lock(owner_lock)
            .build()
    };
    let block_result = {
        let mem_pool = chain.mem_pool().as_ref().unwrap();
        let mut mem_pool = mem_pool.lock().await;
        mem_pool.push_withdrawal_request(withdrawal).await.unwrap();
        construct_block(&chain, &mut mem_pool, Default::default())
            .await
            .unwrap()
    };
    let mut bad_block_result = {
        let ProduceBlockResult {
            block,
            global_state,
            withdrawal_extras,
            deposit_cells,
            remaining_capacity,
        } = block_result.clone();
        let (bad_block, bad_global_state) =
            generate_bad_block_using_first_withdrawal(&chain, block, global_state);
        let withdrawal_extras = withdrawal_extras
            .into_iter()
            .enumerate()
            .map(|(i, withdraw)| {
                withdraw
                    .as_builder()
                    .request(bad_block.withdrawals().get(i).unwrap())
                    .build()
            })
            .collect();
        ProduceBlockResult {
            block: bad_block,
            global_state: bad_global_state,
            withdrawal_extras,
            deposit_cells,
            remaining_capacity,
        }
    };

    let update_bad_block = L1Action {
        context: L1ActionContext::SubmitBlock {
            l2block: bad_block_result.block.clone(),
            deposit_info_vec: Default::default(),
            deposit_asset_scripts: Default::default(),
            withdrawals: bad_block_result.withdrawal_extras.clone(),
        },
        transaction: build_sync_tx(rollup_cell.clone(), bad_block_result.clone()),
    };
    let param = SyncParam {
        updates: vec![update_bad_block],
        reverts: Default::default(),
    };
    chain.sync(param).await.unwrap();
    chain.notify_new_tip().await.unwrap();
    assert!(matches!(
        chain.last_sync_event(),
        SyncEvent::BadBlock { .. }
    ));

    let tip_block = chain.store().get_tip_block().unwrap();
    let tip_block_number: u64 = tip_block.raw().number().unpack();
    assert_eq!(tip_block_number, 8);

    // challenge bad block
    let challenge_context = match chain.last_sync_event() {
        SyncEvent::BadBlock { context } => context.to_owned(),
        _ => unreachable!(),
    };
    let challenge_cell = ChallengeCell {
        input: CellInput::default(),
        output: CellOutput::default(),
        output_data: Bytes::default(),
    };

    bad_block_result.global_state = bad_block_result
        .global_state
        .as_builder()
        .status(Status::Halting.into())
        .build();

    let challenge_bad_block = L1Action {
        context: L1ActionContext::Challenge {
            cell: challenge_cell,
            target: challenge_context.target,
            witness: challenge_context.witness,
        },
        transaction: build_sync_tx(rollup_cell.clone(), bad_block_result.clone()),
    };
    let param = SyncParam {
        updates: vec![challenge_bad_block],
        reverts: Default::default(),
    };
    chain.sync(param).await.unwrap();
    chain.notify_new_tip().await.unwrap();
    assert!(matches!(
        chain.last_sync_event(),
        SyncEvent::WaitChallenge { .. }
    ));

    // Revert bad block
    let reverted_block_smt_root = match chain.last_sync_event() {
        SyncEvent::WaitChallenge { cell: _, context } => context.post_reverted_block_root,
        _ => unreachable!(),
    };
    let db = &chain.store().begin_transaction();
    let last_valid_tip_block_hash = db.get_last_valid_tip_block_hash().unwrap();
    let last_valid_tip_block = db.get_last_valid_tip_block().unwrap();
    let block_smt = {
        let global_state = db
            .get_block_post_global_state(&last_valid_tip_block_hash)
            .unwrap();
        global_state.unwrap().block()
    };
    let reverted_block_result = ProduceBlockResult {
        global_state: bad_block_result
            .global_state
            .as_builder()
            .status(Status::Running.into())
            .reverted_block_root(reverted_block_smt_root.pack())
            .tip_block_hash(last_valid_tip_block_hash.pack())
            .block(block_smt)
            .account(last_valid_tip_block.raw().post_account())
            .build(),
        ..bad_block_result
    };

    let revert_bad_block = L1Action {
        context: L1ActionContext::Revert {
            reverted_blocks: vec![reverted_block_result.block.raw()],
        },
        transaction: build_sync_tx(rollup_cell.clone(), reverted_block_result),
    };
    let param = SyncParam {
        updates: vec![revert_bad_block],
        reverts: Default::default(),
    };
    chain.sync(param).await.unwrap();
    assert!(chain.last_sync_event().is_success());

    let local_reverted_block_smt_root = db.get_reverted_block_smt_root().unwrap();
    assert_eq!(local_reverted_block_smt_root, reverted_block_smt_root);

    //  Rewind to last tip
    //  IMPORTANT: simulate restart process
    let mut chain = restart_chain(&chain, rollup_type_script, None).await;
    let last_valid_tip_global_state = db
        .get_block_post_global_state(&last_valid_tip_block_hash)
        .unwrap();
    let rewind = RevertedL1Action {
        prev_global_state: last_valid_tip_global_state.clone().unwrap(),
        context: RevertL1ActionContext::RewindToLastValidTip,
    };
    let param = SyncParam {
        reverts: vec![rewind],
        updates: vec![],
    };
    chain.sync(param).await.unwrap();

    let local_reverted_block_smt_root = db.get_reverted_block_smt_root().unwrap();
    assert_eq!(
        local_reverted_block_smt_root,
        Unpack::<H256>::unpack(&last_valid_tip_global_state.unwrap().reverted_block_root())
    );

    // Produce new block
    let bob_script = Script::new_builder()
        .code_hash(ALWAYS_SUCCESS_CODE_HASH.pack())
        .hash_type(ScriptHashType::Type.into())
        .args({
            let mut args = rollup_script_hash.to_vec();
            args.extend(&[43u8; 20]);
            args.pack()
        })
        .build();
    let deposit = DepositRequest::new_builder()
        .capacity((500u64 * CKB).pack())
        .script(bob_script)
        .registry_id(gw_common::builtins::ETH_REGISTRY_ACCOUNT_ID.pack())
        .build();
    let deposit_info_vec = DepositInfoVec::new_builder()
        .push(into_deposit_info_cell(chain.generator().rollup_context(), deposit).pack())
        .build();
    let block_result = {
        let mem_pool = chain.mem_pool().as_ref().unwrap();
        let mut mem_pool = mem_pool.lock().await;
        construct_block(&chain, &mut mem_pool, deposit_info_vec.clone())
            .await
            .unwrap()
    };
    let new_block = L1Action {
        context: L1ActionContext::SubmitBlock {
            l2block: block_result.block.clone(),
            deposit_info_vec,
            deposit_asset_scripts: Default::default(),
            withdrawals: block_result.withdrawal_extras.clone(),
        },
        transaction: build_sync_tx(rollup_cell, block_result),
    };
    let param = SyncParam {
        updates: vec![new_block],
        reverts: Default::default(),
    };
    chain.sync(param).await.unwrap();
    chain.notify_new_tip().await.unwrap();
    assert!(chain.last_sync_event().is_success());

    let tip_block = chain.store().get_tip_block().unwrap();
    let tip_block_number: u64 = tip_block.raw().number().unpack();
    assert_eq!(tip_block_number, 8);
}

async fn produce_empty_block(chain: &mut Chain, rollup_cell: CellOutput) {
    let block_result = {
        let mem_pool = chain.mem_pool().as_ref().unwrap();
        let mut mem_pool = mem_pool.lock().await;
        construct_block(chain, &mut mem_pool, Default::default())
            .await
            .unwrap()
    };

    let l2block = block_result.block.clone();
    let transaction = build_sync_tx(rollup_cell, block_result);

    let update = L1Action {
        context: L1ActionContext::SubmitBlock {
            l2block,
            deposit_info_vec: Default::default(),
            deposit_asset_scripts: Default::default(),
            withdrawals: Default::default(),
        },
        transaction,
    };
    let param = SyncParam {
        updates: vec![update],
        reverts: Default::default(),
    };
    chain.sync(param).await.unwrap();
    chain.notify_new_tip().await.unwrap();
    assert!(chain.last_sync_event().is_success());
}<|MERGE_RESOLUTION|>--- conflicted
+++ resolved
@@ -135,17 +135,10 @@
 
     // check state
     {
-<<<<<<< HEAD
         let mut db = chain.store().begin_transaction();
         let tree = BlockStateDB::from_store(&mut db, RWConfig::readonly()).unwrap();
-        let script_hash_a: H256 = user_script_a.hash().into();
-        let script_hash_b: H256 = user_script_b.hash().into();
-=======
-        let db = chain.store().begin_transaction();
-        let tree = BlockStateDB::from_store(&db, RWConfig::readonly()).unwrap();
         let script_hash_a: H256 = user_script_a.hash();
         let script_hash_b: H256 = user_script_b.hash();
->>>>>>> f71d2bf8
         let id_a = tree
             .get_account_id_by_script_hash(&script_hash_a)
             .unwrap()
@@ -690,13 +683,8 @@
         assert_eq!(tip_block_hash, tip_block.hash());
         assert_eq!(tip_block_number, 3);
 
-<<<<<<< HEAD
         let tree = BlockStateDB::from_store(&mut db, RWConfig::readonly()).unwrap();
-        let script_hash_a: H256 = user_script_a.hash().into();
-=======
-        let tree = BlockStateDB::from_store(db, RWConfig::readonly()).unwrap();
         let script_hash_a: H256 = user_script_a.hash();
->>>>>>> f71d2bf8
         let id_a = tree
             .get_account_id_by_script_hash(&script_hash_a)
             .unwrap()
