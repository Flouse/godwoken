--- conflicted
+++ resolved
@@ -260,9 +260,7 @@
             }
         };
 
-        let opt_tip_number_hash = self
-            .metrics_monitor
-            .instrument(self.sync_next(tip_number, tip_hash, &status.last_event_time))
+        let opt_tip_number_hash = self.sync_next(tip_number, tip_hash, &status.last_event_time)
             .await?;
 
         let updated_status = ChainTaskRunStatus {
@@ -271,21 +269,7 @@
             last_event_time: Instant::now(),
         };
 
-<<<<<<< HEAD
-            if let Some((_tip_number, _tip_hash)) = self
-                .sync_next(tip_number, tip_hash, &last_event_time)
-                .await?
-            {
-                tip_number = _tip_number;
-                tip_hash = _tip_hash;
-                last_event_time = Instant::now();
-            }
-            backoff.reset();
-            tokio::time::sleep(self.poll_interval).await;
-        }
-=======
         Ok(updated_status)
->>>>>>> 612aac8d
     }
 }
 
